--- conflicted
+++ resolved
@@ -8,11 +8,7 @@
 # Note: versioning of Pytorch might be dependent on compatible CUDA version.
 # Please check yourself if your Pytorch installation supports cuda (for gpu acceleration)
 torch==2.3.1
-<<<<<<< HEAD
-pytorch-lightning==2.3.2
-=======
-lightning==2.3.3
->>>>>>> cdb5bf46
+lightning==2.4.0
 torchmetrics==1.0.3
 #pytorch-cuda==11.8
 lightgbm==4.4.0
