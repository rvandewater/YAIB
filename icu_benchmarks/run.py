# -*- coding: utf-8 -*-
import datetime

import gin
import logging
import sys
from pathlib import Path

from icu_benchmarks.hyperparameter_tuning import choose_and_bind_hyperparameters
from utils.plotting.utils import plot_agg_results
from icu_benchmarks.cross_validation import execute_repeated_cv
from icu_benchmarks.run_utils import (
    build_parser,
    create_run_dir,
    aggregate_results,
    log_full_line,
)


def main(my_args=tuple(sys.argv[1:])):
    args = build_parser().parse_args(my_args)

    log_fmt = "%(asctime)s - %(levelname)s: %(message)s"
    logging.basicConfig(format=log_fmt)
    logging.getLogger().setLevel(logging.INFO)
    # Disable verbose logging for reducing log output
    gin.bind_parameter("DLWrapper.verbose_logging", args.verbose)

    load_weights = args.command == "evaluate"
    name = args.name
    task = args.task
    model = args.model
    experiment = args.experiment
    source_dir = None
    reproducible = False
    log_dir_name = args.log_dir / name
    log_dir = (log_dir_name / experiment) if experiment else (log_dir_name / args.task_name / model)
    train_on_cpu = args.cpu

    if train_on_cpu:
        gin.bind_parameter("DLWrapper.device", "cpu")
    if load_weights:
        log_dir /= f"from_{args.source_name}"
        run_dir = create_run_dir(log_dir)
        source_dir = args.source_dir
        gin.parse_config_file(source_dir / "train_config.gin")
    else:
        reproducible = args.reproducible
        checkpoint = log_dir / args.checkpoint if args.checkpoint else None
        gin_config_files = (
            [Path(f"configs/experiments/{args.experiment}.gin")]
            if args.experiment
            else [Path(f"configs/models/{model}.gin"), Path(f"configs/tasks/{task}.gin")]
        )
        gin.parse_config_files_and_bindings(gin_config_files, args.hyperparams, finalize_config=False)
        run_dir = create_run_dir(log_dir)
        choose_and_bind_hyperparameters(args.tune, args.data_dir, run_dir, args.seed, checkpoint=checkpoint, debug=args.debug)

    logging.info(f"Logging to {run_dir.resolve()}")
    log_full_line("STARTING TRAINING", level=logging.INFO, char="=", num_newlines=3)
<<<<<<< HEAD
    start_time = datetime.now()
    for seed in args.seeds:
        preprocess_and_train_for_folds(
            args.data_dir,
            run_dir,
            seed,
            load_weights=load_weights,
            source_dir=source_dir,
            reproducible=reproducible,
            debug=args.debug,
            use_cache=args.cache,
        )
        log_full_line(f"FINISHED SEED {seed}", level=logging.INFO, char="=", num_newlines=3)
=======

    execute_repeated_cv(
        args.data_dir,
        run_dir,
        args.seed,
        load_weights=load_weights,
        source_dir=source_dir,
        reproducible=reproducible,
        debug=args.debug,
        use_cache=args.cache,
    )
>>>>>>> 5e19a52a

    log_full_line("FINISHED TRAINING", level=logging.INFO, char="=", num_newlines=3)
    execution_time = start_time - datetime.now()
    log_full_line(f"DURATION: {execution_time}", level=logging.INFO, char="")
    aggregate_results(run_dir)
    if args.plot:
        plot_agg_results(run_dir, "aggregated_test_metrics")


"""Main module."""
if __name__ == "__main__":
    main()<|MERGE_RESOLUTION|>--- conflicted
+++ resolved
@@ -58,22 +58,7 @@
 
     logging.info(f"Logging to {run_dir.resolve()}")
     log_full_line("STARTING TRAINING", level=logging.INFO, char="=", num_newlines=3)
-<<<<<<< HEAD
     start_time = datetime.now()
-    for seed in args.seeds:
-        preprocess_and_train_for_folds(
-            args.data_dir,
-            run_dir,
-            seed,
-            load_weights=load_weights,
-            source_dir=source_dir,
-            reproducible=reproducible,
-            debug=args.debug,
-            use_cache=args.cache,
-        )
-        log_full_line(f"FINISHED SEED {seed}", level=logging.INFO, char="=", num_newlines=3)
-=======
-
     execute_repeated_cv(
         args.data_dir,
         run_dir,
@@ -84,7 +69,6 @@
         debug=args.debug,
         use_cache=args.cache,
     )
->>>>>>> 5e19a52a
 
     log_full_line("FINISHED TRAINING", level=logging.INFO, char="=", num_newlines=3)
     execution_time = start_time - datetime.now()
