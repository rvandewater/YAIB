# -*- coding: utf-8 -*-
from datetime import datetime
import gin
import logging
import sys
from pathlib import Path
import torch.cuda
<<<<<<< HEAD

from icu_benchmarks.wandb_utils import (
    update_wandb_config,
    apply_wandb_sweep,
    set_wandb_run_name,
)
=======
from icu_benchmarks.wandb_utils import update_wandb_config, apply_wandb_sweep, set_wandb_experiment_name
>>>>>>> 274ad490
from icu_benchmarks.tuning.hyperparameters import choose_and_bind_hyperparameters
from scripts.plotting.utils import plot_aggregated_results
from icu_benchmarks.cross_validation import execute_repeated_cv
from icu_benchmarks.run_utils import (
    build_parser,
    create_run_dir,
    aggregate_results,
    log_full_line,
    load_pretrained_imputation_model,
    setup_logging,
    import_preprocessor,
    name_datasets,
)
from icu_benchmarks.contants import RunMode


@gin.configurable("Run")
def get_mode(mode: gin.REQUIRED):
    # Check if enum is mode.
    assert RunMode(mode)
    return RunMode(mode)


def main(my_args=tuple(sys.argv[1:])):
    args, _ = build_parser().parse_known_args(my_args)
    if args.wandb_sweep:
        args = apply_wandb_sweep(args)
        set_wandb_experiment_name(args, "run")
    # Initialize loggers
    log_format = "%(asctime)s - %(levelname)s - %(name)s : %(message)s"
    date_format = "%Y-%m-%d %H:%M:%S"
    verbose = args.verbose
    setup_logging(date_format, log_format, verbose)
<<<<<<< HEAD

    # Load weights if in evaluation mode

    load_weights = args.command == "evaluate"
    data_dir = Path(args.data_dir)

=======
>>>>>>> 274ad490
    # Get arguments
    data_dir = Path(args.data_dir)
    name = args.name
    task = args.task
    model = args.model
<<<<<<< HEAD

    reproducible = args.reproducible if args.command != "evaluate" else False
=======
    reproducible = args.reproducible
    evaluate = args.eval
    experiment = args.experiment
    source_dir = args.source_dir
    # Load task config
    gin.parse_config_file(f"configs/tasks/{task}.gin")
    mode = get_mode()
    # Set arguments for wandb sweep
>>>>>>> 274ad490

    # Set experiment name
    if name is None:
        name = data_dir.name
    logging.info(f"Running experiment {name}.")
    logging.info(f"Task mode: {mode}.")

<<<<<<< HEAD
    pretrained_imputation_model = load_pretrained_imputation_model(
        args.pretrained_imputation
    )
=======
    # Set train size to fine tune size if fine tune is set, else use custom train size
    train_size = args.fine_tune if args.fine_tune is not None else args.samples if args.samples is not None else None
    # Whether to load weights from a previous run
    load_weights = evaluate or args.fine_tune is not None
>>>>>>> 274ad490

    pretrained_imputation_model = load_pretrained_imputation_model(args.pretrained_imputation)
    # Log imputation model to wandb
    update_wandb_config(
        {
            "pretrained_imputation_model": pretrained_imputation_model.__class__.__name__
            if pretrained_imputation_model is not None
            else "None"
        }
    )

    log_dir_name = args.log_dir / name
    log_dir = (
        (log_dir_name / experiment)
        if experiment
        else (
            log_dir_name
            / (args.task_name if args.task_name is not None else args.task)
            / model
        )
    )
    log_full_line(f"Logging to {log_dir}.", logging.INFO)

    # Check cuda availability
    if torch.cuda.is_available():
        for name in range(0, torch.cuda.device_count()):
            log_full_line(
                f"Available GPU {name}: {torch.cuda.get_device_name(name)}",
                level=logging.INFO,
            )
    else:
        log_full_line(
            "No GPUs available: please check your device and Torch,Cuda installation if unintended.",
            level=logging.WARNING,
        )

    if args.preprocessor:
<<<<<<< HEAD
        # Import custom supplied preprocessor
        log_full_line(
            f"Importing custom preprocessor from {args.preprocessor}.", logging.INFO
        )
        try:
            spec = importlib.util.spec_from_file_location(
                "CustomPreprocessor", args.preprocessor
            )
            module = importlib.util.module_from_spec(spec)
            sys.modules["preprocessor"] = module
            spec.loader.exec_module(module)
            gin.bind_parameter("preprocess.preprocessor", module.CustomPreprocessor)
        except Exception as e:
            logging.error(
                f"Could not import custom preprocessor from {args.preprocessor}: {e}"
            )
=======
        import_preprocessor(args.preprocessor)
>>>>>>> 274ad490

    # Load pretrained model in evaluate mode or when finetuning
    if load_weights:
        if args.source_dir is None:
            raise ValueError("Please specify a source directory when evaluating or fine-tuning.")
        log_dir /= f"_from_{args.source_name}"
        name_datasets(args.source_name, args.source_name, args.name)
        if args.fine_tune:
            log_dir /= f"fine_tune_{args.fine_tune}"
            name_datasets(args.name, args.name, args.name)
        run_dir = create_run_dir(log_dir)
        source_dir = args.source_dir
        logging.info(f"Will load weights from {source_dir} and bind train gin-config. Note: this might override your config.")
        gin.parse_config_file(source_dir / "train_config.gin")
    elif args.samples and args.source_dir is not None:  # Train model with limited samples and bind existing config
        logging.info("Binding train gin-config. Note: this might override your config.")
        gin.parse_config_file(args.source_dir / "train_config.gin")
        log_dir /= f"samples_{args.fine_tune}"
        name_datasets(args.name, args.name, args.name)
        run_dir = create_run_dir(log_dir)
    else:
        # Normal train and evaluate
        name_datasets(args.name, args.name, args.name)
        hp_checkpoint = log_dir / args.hp_checkpoint if args.hp_checkpoint else None
        model_path = (
<<<<<<< HEAD
            Path("configs")
            / (
                "imputation_models"
                if mode == RunMode.imputation
                else "prediction_models"
            )
            / f"{model}.gin"
=======
                Path("configs") / ("imputation_models" if mode == RunMode.imputation else "prediction_models") / f"{model}.gin"
>>>>>>> 274ad490
        )
        gin_config_files = (
            [Path(f"configs/experiments/{args.experiment}.gin")]
            if args.experiment
            else [model_path, Path(f"configs/tasks/{task}.gin")]
        )
        gin.parse_config_files_and_bindings(
            gin_config_files, args.hyperparams, finalize_config=False
        )
        log_full_line(f"Data directory: {data_dir.resolve()}", level=logging.INFO)
        run_dir = create_run_dir(log_dir)
        choose_and_bind_hyperparameters(
            args.tune,
            data_dir,
            run_dir,
            args.seed,
            run_mode=mode,
            checkpoint=hp_checkpoint,
            debug=args.debug,
            generate_cache=args.generate_cache,
            load_cache=args.load_cache,
            verbose=verbose,
        )

    log_full_line(f"Logging to {run_dir.resolve()}", level=logging.INFO)
    if evaluate:
        mode_string = "STARTING EVALUATION"
    elif args.fine_tune:
        mode_string = "STARTING FINE TUNING"
    else:
        mode_string = "STARTING TRAINING"
    log_full_line(mode_string, level=logging.INFO, char="=", num_newlines=3)

    start_time = datetime.now()
    execute_repeated_cv(
        data_dir,
        run_dir,
        args.seed,
        eval_only=evaluate,
        train_size=train_size,
        load_weights=load_weights,
        source_dir=source_dir,
        reproducible=reproducible,
        debug=args.debug,
        verbose=args.verbose,
        load_cache=args.load_cache,
        generate_cache=args.generate_cache,
        mode=mode,
        pretrained_imputation_model=pretrained_imputation_model,
        cpu=args.cpu,
        wandb=args.wandb_sweep,
        complete_train=args.complete_train,
    )

    log_full_line("FINISHED TRAINING", level=logging.INFO, char="=", num_newlines=3)
    execution_time = datetime.now() - start_time
    log_full_line(f"DURATION: {execution_time}", level=logging.INFO, char="")
    aggregate_results(run_dir, execution_time)
    if args.plot:
        plot_aggregated_results(run_dir, "aggregated_test_metrics.json")


"""Main module."""
if __name__ == "__main__":
    main()<|MERGE_RESOLUTION|>--- conflicted
+++ resolved
@@ -5,16 +5,12 @@
 import sys
 from pathlib import Path
 import torch.cuda
-<<<<<<< HEAD
 
 from icu_benchmarks.wandb_utils import (
     update_wandb_config,
     apply_wandb_sweep,
     set_wandb_run_name,
 )
-=======
-from icu_benchmarks.wandb_utils import update_wandb_config, apply_wandb_sweep, set_wandb_experiment_name
->>>>>>> 274ad490
 from icu_benchmarks.tuning.hyperparameters import choose_and_bind_hyperparameters
 from scripts.plotting.utils import plot_aggregated_results
 from icu_benchmarks.cross_validation import execute_repeated_cv
@@ -48,33 +44,14 @@
     date_format = "%Y-%m-%d %H:%M:%S"
     verbose = args.verbose
     setup_logging(date_format, log_format, verbose)
-<<<<<<< HEAD
 
     # Load weights if in evaluation mode
-
     load_weights = args.command == "evaluate"
-    data_dir = Path(args.data_dir)
-
-=======
->>>>>>> 274ad490
-    # Get arguments
     data_dir = Path(args.data_dir)
     name = args.name
     task = args.task
     model = args.model
-<<<<<<< HEAD
-
-    reproducible = args.reproducible if args.command != "evaluate" else False
-=======
     reproducible = args.reproducible
-    evaluate = args.eval
-    experiment = args.experiment
-    source_dir = args.source_dir
-    # Load task config
-    gin.parse_config_file(f"configs/tasks/{task}.gin")
-    mode = get_mode()
-    # Set arguments for wandb sweep
->>>>>>> 274ad490
 
     # Set experiment name
     if name is None:
@@ -82,18 +59,21 @@
     logging.info(f"Running experiment {name}.")
     logging.info(f"Task mode: {mode}.")
 
-<<<<<<< HEAD
+    # Set train size to fine tune size if fine tune is set, else use custom train size
+    train_size = (
+        args.fine_tune
+        if args.fine_tune is not None
+        else args.samples
+        if args.samples is not None
+        else None
+    )
+    # Whether to load weights from a previous run
+    load_weights = evaluate or args.fine_tune is not None
+
     pretrained_imputation_model = load_pretrained_imputation_model(
         args.pretrained_imputation
     )
-=======
-    # Set train size to fine tune size if fine tune is set, else use custom train size
-    train_size = args.fine_tune if args.fine_tune is not None else args.samples if args.samples is not None else None
-    # Whether to load weights from a previous run
-    load_weights = evaluate or args.fine_tune is not None
->>>>>>> 274ad490
-
-    pretrained_imputation_model = load_pretrained_imputation_model(args.pretrained_imputation)
+
     # Log imputation model to wandb
     update_wandb_config(
         {
@@ -129,7 +109,6 @@
         )
 
     if args.preprocessor:
-<<<<<<< HEAD
         # Import custom supplied preprocessor
         log_full_line(
             f"Importing custom preprocessor from {args.preprocessor}.", logging.INFO
@@ -146,14 +125,13 @@
             logging.error(
                 f"Could not import custom preprocessor from {args.preprocessor}: {e}"
             )
-=======
-        import_preprocessor(args.preprocessor)
->>>>>>> 274ad490
 
     # Load pretrained model in evaluate mode or when finetuning
     if load_weights:
         if args.source_dir is None:
-            raise ValueError("Please specify a source directory when evaluating or fine-tuning.")
+            raise ValueError(
+                "Please specify a source directory when evaluating or fine-tuning."
+            )
         log_dir /= f"_from_{args.source_name}"
         name_datasets(args.source_name, args.source_name, args.name)
         if args.fine_tune:
@@ -161,9 +139,13 @@
             name_datasets(args.name, args.name, args.name)
         run_dir = create_run_dir(log_dir)
         source_dir = args.source_dir
-        logging.info(f"Will load weights from {source_dir} and bind train gin-config. Note: this might override your config.")
+        logging.info(
+            f"Will load weights from {source_dir} and bind train gin-config. Note: this might override your config."
+        )
         gin.parse_config_file(source_dir / "train_config.gin")
-    elif args.samples and args.source_dir is not None:  # Train model with limited samples and bind existing config
+    elif (
+        args.samples and args.source_dir is not None
+    ):  # Train model with limited samples and bind existing config
         logging.info("Binding train gin-config. Note: this might override your config.")
         gin.parse_config_file(args.source_dir / "train_config.gin")
         log_dir /= f"samples_{args.fine_tune}"
@@ -174,7 +156,6 @@
         name_datasets(args.name, args.name, args.name)
         hp_checkpoint = log_dir / args.hp_checkpoint if args.hp_checkpoint else None
         model_path = (
-<<<<<<< HEAD
             Path("configs")
             / (
                 "imputation_models"
@@ -182,9 +163,6 @@
                 else "prediction_models"
             )
             / f"{model}.gin"
-=======
-                Path("configs") / ("imputation_models" if mode == RunMode.imputation else "prediction_models") / f"{model}.gin"
->>>>>>> 274ad490
         )
         gin_config_files = (
             [Path(f"configs/experiments/{args.experiment}.gin")]
