--- conflicted
+++ resolved
@@ -49,15 +49,8 @@
 
     # EVALUATION PARSER
     evaluate_parser = subparsers.add_parser("evaluate", help="Evaluate trained model on data.", parents=[parent_parser])
-<<<<<<< HEAD
-    evaluate_parser.add_argument(
-        "--source", required=True, type=Path, help="Directory containing train gin and model weights."
-    )
-    evaluate_parser.add_argument("--target", required=True, type=Path, help="Name of the taget dataset.")
-=======
     evaluate_parser.add_argument("-sn", "--source-name", required=True, type=Path, help="Name of the source dataset.")
     evaluate_parser.add_argument("--source", required=True, type=Path, help="Directory containing gin and model weights.")
->>>>>>> c40dd11e
 
     return parser
 
