from typing import List
from pandas import DataFrame
import pandas as pd
import gin
import numpy as np
from torch import Tensor, cat, from_numpy, float32, empty, stack
from torch.utils.data import Dataset
import logging
from typing import Dict, Tuple
from icu_benchmarks.imputation.amputations import ampute_data
from .constants import DataSegment as Segment
from .constants import DataSplit as Split
from .constants import FeatType as Features
from collections import OrderedDict
from pytorch_forecasting import TimeSeriesDataSet


class CommonDataset(Dataset):
    """Common dataset: subclass of Torch Dataset that represents the data to learn on.

    Args: data: Dict of the different splits of the data. split: Either 'train','val' or 'test'. vars: Contains the names of
    columns in the data. grouping_segment: str, optional: The segment of the data contains the grouping column with only
    unique values. Defaults to Segment.outcome. Is used to calculate the number of stays in the data.
    """

    def __init__(
        self,
        data: dict,
        split: str = Split.train,
        vars: Dict[str, str] = gin.REQUIRED,
        grouping_segment: str = Segment.outcome,
        mps: bool = False,
        name: str = "",
    ):
        self.split = split
        self.vars = vars
        self.grouping_df = data[split][grouping_segment].set_index(self.vars["GROUP"])
        self.features_df = (
            # drops time coulmn and sets index to stay_id
            data[split][Segment.features]
            .set_index(self.vars["GROUP"])
            .drop(labels=self.vars["SEQUENCE"], axis=1)
        )

        # calculate basic info for the data
        self.num_stays = self.grouping_df.index.unique().shape[0]
        self.maxlen = self.features_df.groupby([self.vars["GROUP"]]).size().max()
        self.mps = mps
        self.name = name

    def ram_cache(self, cache: bool = True):
        self._cached_dataset = None
        if cache:
            logging.info(f"Caching {self.split} dataset in ram.")
            self._cached_dataset = [self[i] for i in range(len(self))]

    def __len__(self) -> int:
        """Returns number of stays in the data.

        Returns:
            number of stays in the data
        """
        return self.num_stays

    def get_feature_names(self):
        return self.features_df.columns

    def to_tensor(self):
        values = []
        for entry in self:
            for i, value in enumerate(entry):
                if len(values) <= i:
                    values.append([])
                values[i].append(value.unsqueeze(0))
        return [cat(value, dim=0) for value in values]


@gin.configurable("PredictionDataset")
class PredictionDataset(CommonDataset):
    """Subclass of common dataset for prediction tasks.

    Args:
        ram_cache (bool, optional): Whether the complete dataset should be stored in ram. Defaults to True.
    """

    def __init__(self, *args, ram_cache: bool = True, **kwargs):
        super().__init__(*args, grouping_segment=Segment.outcome, **kwargs)
        self.outcome_df = self.grouping_df
        self.ram_cache(ram_cache)

    def __getitem__(self, idx: int) -> Tuple[Tensor, Tensor, Tensor]:
        """Function to sample from the data split of choice. Used for deep learning implementations.

        Args:
            idx: A specific row index to sample.

        Returns:
            A sample from the data, consisting of data, labels and padding mask.
        """
        if self._cached_dataset is not None:
            return self._cached_dataset[idx]

        pad_value = 0.0
        stay_id = self.outcome_df.index.unique()[idx]

        # slice to make sure to always return a DF
        window = self.features_df.loc[stay_id:stay_id].to_numpy()
        labels = self.outcome_df.loc[stay_id:stay_id][self.vars["LABEL"]].to_numpy(dtype=float)

        if len(labels) == 1:
            # only one label per stay, align with window
            labels = np.concatenate([np.empty(window.shape[0] - 1) * np.nan, labels], axis=0)

        length_diff = self.maxlen - window.shape[0]
        pad_mask = np.ones(window.shape[0])

        # Padding the array to fulfill size requirement
        if length_diff > 0:
            # window shorter than the longest window in dataset, pad to same length
            window = np.concatenate([window, np.ones((length_diff, window.shape[1])) * pad_value], axis=0)
            labels = np.concatenate([labels, np.ones(length_diff) * pad_value], axis=0)
            pad_mask = np.concatenate([pad_mask, np.zeros(length_diff)], axis=0)

        not_labeled = np.argwhere(np.isnan(labels))
        if len(not_labeled) > 0:
            labels[not_labeled] = -1
            pad_mask[not_labeled] = 0

        pad_mask = pad_mask.astype(bool)
        labels = labels.astype(np.float32)
        data = window.astype(np.float32)

        return from_numpy(data), from_numpy(labels), from_numpy(pad_mask)

    def get_balance(self) -> list:
        """Return the weight balance for the split of interest.

        Returns:
            Weights for each label.
        """
        counts = self.outcome_df[self.vars["LABEL"]].value_counts()
        return list((1 / counts) * np.sum(counts) / counts.shape[0])

    def get_data_and_labels(self) -> Tuple[np.array, np.array]:
        """Function to return all the data and labels aligned at once.

        We use this function for the ML methods which don't require an iterator.

        Returns:
            A Tuple containing data points and label for the split.
        """
        labels = self.outcome_df[self.vars["LABEL"]].to_numpy().astype(float)
        rep = self.features_df
        if len(labels) == self.num_stays:
            # order of groups could be random, we make sure not to change it
            rep = rep.groupby(level=self.vars["GROUP"], sort=False).last()
        rep = rep.to_numpy().astype(float)

        return rep, labels

    def to_tensor(self):
        data, labels = self.get_data_and_labels()
<<<<<<< HEAD
        return from_numpy(data).to(float32), from_numpy(labels).to(float32)


@gin.configurable("PredictionDatasetTFT")
class PredictionDatasetTFT(PredictionDataset):
    """Subclass of prediction dataset for TFT as we need to define if variables are cont,static,known or observed.
    We also need to feed the model the variables in a specific order

    Args:
        ram_cache (bool, optional): Whether the complete dataset should be stored in ram. Defaults to True.
    """

    def __init__(self, *args, ram_cache: bool = True, **kwargs):
        super().__init__(*args, ram_cache=True, **kwargs)

    def __getitem__(self, idx: int) -> Tuple[Tensor, Tensor, Tensor]:
        """Function to sample from the data split of choice. Used for TFT.
        The data needs to be given to the model in the following order 
        [static categorical,static contious,known catergorical,known continous, observed categorical, observed continous,target ,id]

        Args:
            idx: A specific row index to sample.

        Returns:
            A sample from the data, consisting of data, labels and padding mask.
        """
        if self._cached_dataset is not None:
            return self._cached_dataset[idx]

        pad_value = 0.0
        stay_id = self.outcome_df.index.unique()[idx]

        # We need to be sure that tensors are returned in the correct order to be processed correclty by tft
        tensors = [[] for _ in range(8)]
        for var in self.features_df.columns:
            if var == "sex":
                tensors[0].append(self.features_df.loc[stay_id:stay_id][var].to_numpy())
            elif var == "age" or var == "height" or var == "weight":
                tensors[1].append(self.features_df.loc[stay_id:stay_id][var].to_numpy())
            elif "MissingIndicator" in var:
                tensors[4].append(self.features_df.loc[stay_id:stay_id][var].to_numpy())
            else:
                tensors[5].append(self.features_df.loc[stay_id:stay_id][var].to_numpy())

        tensors[6].extend(self.outcome_df.loc[stay_id:stay_id][self.vars["LABEL"]].to_numpy(dtype=float))
        tensors[7].append(np.asarray([stay_id]))
        window_shape0 = np.shape(tensors[0])[1]

        if len(tensors[6]) == 1:
            # only one label per stay, align with window
            tensors[6] = np.concatenate([np.empty(window_shape0 - 1) * np.nan, tensors[6]], axis=0)

        length_diff = self.maxlen - window_shape0
        pad_mask = np.ones(window_shape0)
        # Padding the array to fulfill size requirement

        if length_diff > 0:
            # window shorter than the longest window in dataset, pad to same length
            tensors[0] = np.concatenate(
                [tensors[0], np.ones((np.shape(tensors[0])[0], self.maxlen - np.shape(tensors[0])[1])) * pad_value], axis=1
            )
            tensors[1] = np.concatenate(
                [tensors[1], np.ones((np.shape(tensors[1])[0], self.maxlen - np.shape(tensors[1])[1])) * pad_value], axis=1
            )
            tensors[4] = np.concatenate(
                [tensors[4], np.ones((np.shape(tensors[4])[0], self.maxlen - np.shape(tensors[4])[1])) * pad_value], axis=1
            )
            tensors[5] = np.concatenate(
                [tensors[5], np.ones((np.shape(tensors[5])[0], self.maxlen - np.shape(tensors[5])[1])) * pad_value], axis=1
            )

            tensors[6] = np.concatenate([tensors[6], np.ones(
                self.maxlen - np.shape(tensors[6])[0]) * pad_value], axis=0)
            pad_mask = np.concatenate([pad_mask, np.zeros(length_diff)], axis=0)
        tensors[7] = np.concatenate(
            [tensors[7], np.ones((np.shape(tensors[7])[0], self.maxlen - np.shape(tensors[7])[1])) * stay_id], axis=1
        )  # should be done regardless of length_diff
        not_labeled = np.argwhere(np.isnan(tensors[6]))
        if len(not_labeled) > 0:
            tensors[6][not_labeled] = -1
            pad_mask[not_labeled] = 0
        tensors[6] = [tensors[6]]
        pad_mask = pad_mask.astype(bool)

        tensors = (from_numpy(np.array(tensor)).to(float32) for tensor in tensors)
        tensors = [stack((x,), dim=-1) if x.numel() > 0 else empty(0) for x in tensors]
        return OrderedDict(zip(Features.FEAT_NAMES, tensors)), from_numpy(pad_mask)
=======
        if self.mps:
            return from_numpy(data).to(float32), from_numpy(labels).to(float32)
        else:
            return from_numpy(data), from_numpy(labels)
>>>>>>> 274ad490


@gin.configurable("ImputationDataset")
class ImputationDataset(CommonDataset):
    """Subclass of Common Dataset that contains data for imputation models."""

    def __init__(
        self,
        data: Dict[str, DataFrame],
        split: str = Split.train,
        vars: Dict[str, str] = gin.REQUIRED,
        mask_proportion=0.3,
        mask_method="MCAR",
        mask_observation_proportion=0.3,
        ram_cache: bool = True,
    ):
        """
        Args:
            data (Dict[str, DataFrame]): data to use
            split (str, optional): split to apply. Defaults to Split.train.
            vars (Dict[str, str], optional): contains names of columns in the data. Defaults to gin.REQUIRED.
            mask_proportion (float, optional): proportion to artificially mask for amputation. Defaults to 0.3.
            mask_method (str, optional): masking mechanism. Defaults to "MCAR".
            mask_observation_proportion (float, optional): poportion of the observed data to be masked. Defaults to 0.3.
            ram_cache (bool, optional): if the dataset should be completely stored in ram and not generated on the fly during
                training. Defaults to True.
        """
        super().__init__(data, split, vars, grouping_segment=Segment.static)
        self.amputated_values, self.amputation_mask = ampute_data(
            self.features_df, mask_method, mask_proportion, mask_observation_proportion
        )
        self.amputation_mask = (self.amputation_mask + self.features_df.isna().values).bool()
        self.amputation_mask = DataFrame(self.amputation_mask, columns=self.vars[Segment.dynamic])
        self.amputation_mask[self.vars["GROUP"]] = self.features_df.index
        self.amputation_mask.set_index(self.vars["GROUP"], inplace=True)

        self.target_missingness_mask = self.features_df.isna()
        self.features_df.fillna(0, inplace=True)
        self.ram_cache(ram_cache)

    def __getitem__(self, idx: int) -> Tuple[Tensor, Tensor, Tensor]:
        """Function to sample from the data split of choice.

        Used for deep learning implementations.

        Args:
            idx: A specific row index to sample.

        Returns:
            A sample from the data, consisting of data, labels and padding mask.
        """
        if self._cached_dataset is not None:
            return self._cached_dataset[idx]
        stay_id = self.grouping_df.iloc[idx].name

        # slice to make sure to always return a DF
        window = self.features_df.loc[stay_id:stay_id, self.vars[Segment.dynamic]]
        window_missingness_mask = self.target_missingness_mask.loc[stay_id:stay_id, self.vars[Segment.dynamic]]
        amputated_window = self.amputated_values.loc[stay_id:stay_id, self.vars[Segment.dynamic]]
        amputation_mask = self.amputation_mask.loc[stay_id:stay_id, self.vars[Segment.dynamic]]

        return (
            from_numpy(amputated_window.values).to(float32),
            from_numpy(amputation_mask.values).to(float32),
            from_numpy(window.values).to(float32),
            from_numpy(window_missingness_mask.values).to(float32),
        )


@gin.configurable("ImputationPredictionDataset")
class ImputationPredictionDataset(Dataset):
    """Subclass of torch dataset that represents data with missingness for imputation.

    Args:
        data (DataFrame): dict of the different splits of the data
        grouping_column (str, optional): column that is used for grouping. Defaults to "stay_id".
        select_columns (List[str], optional): the columns to serve as input for the imputation model. Defaults to None.
        ram_cache (bool, optional): wether the dataset should be stored in ram. Defaults to True.
    """

    def __init__(
        self,
        data: DataFrame,
        grouping_column: str = "stay_id",
        select_columns: List[str] = None,
        ram_cache: bool = True,
    ):
        self.dyn_df = data

        if select_columns is not None:
            self.dyn_df = self.dyn_df[list(select_columns) + grouping_column]

        if grouping_column is not None:
            self.dyn_df = self.dyn_df.set_index(grouping_column)
        else:
            self.dyn_df = data

        # calculate basic info for the data
        self.group_indices = self.dyn_df.index.unique()
        self.maxlen = self.dyn_df.groupby(grouping_column).size().max()

        self._cached_dataset = None
        if ram_cache:
            logging.info("Caching dataset in ram.")
            self._cached_dataset = [self[i] for i in range(len(self))]

    def __len__(self) -> int:
        """Returns number of stays in the data.

        Returns:
            number of stays in the data
        """
        return self.group_indices.shape[0]

    def __getitem__(self, idx: int) -> Tuple[Tensor, Tensor, Tensor]:
        """Function to sample from the data split of choice.

        Used for deep learning implementations.

        Args:
            idx: A specific row index to sample.

        Returns:
            A sample from the data, consisting of data, labels and padding mask.
        """
        if self._cached_dataset is not None:
            return self._cached_dataset[idx]
        stay_id = self.group_indices[idx]

        # slice to make sure to always return a DF
        window = self.dyn_df.loc[stay_id:stay_id, :]

        return from_numpy(window.values).to(float32)


@gin.configurable("PredictionDatasetTFTpytorch")
class PredictionDatasetTFTpytorch(TimeSeriesDataSet):
    """Subclass of timeseries dataset works with pyotrch forecasting library .

    Args:
        data (DataFrame): dict of the different splits of the data
        split: Either 'train','val' or 'test'
        max_prediction_length: maximum number of time steps to predict,
        max_encoder_length: maximum length of input sequence to give the model,
        ram_cache (bool, optional): wether the dataset should be stored in ram. Defaults to True.
    """

    def __init__(
        self,
        data: dict,
        split: str,
        max_prediction_length: int,
        max_encoder_length: int,
        *args,
        ram_cache: bool = False,
        **kwargs
    ):
        data[split]["FEATURES"]["time_idx"] = ((data[split]["FEATURES"]["time"] / pd.Timedelta(seconds=3600))).astype(
            int
        )  # create an incremental column indicating the time step(required by constructor)
        data = data.get(split)  # get split
        labels = data["OUTCOME"]
        features = data["FEATURES"]
        self.data = pd.merge(labels, features, on=["stay_id", "time"])  # combine labels and features
        self.split = split
        self.args = args
        self.ram_cache = ram_cache
        self.kwargs = kwargs
        self.column_names = features.columns
        super().__init__(
            data=self.data,
            time_idx="time_idx",
            target="label",
            group_ids=["stay_id"],
            min_encoder_length=max_encoder_length,
            max_encoder_length=max_encoder_length,
            min_prediction_length=max_prediction_length,
            max_prediction_length=max_prediction_length,
            static_categoricals=[],
            static_reals=["height", "weight", "age", "sex"],
            time_varying_known_categoricals=[],
            time_varying_known_reals=[],
            time_varying_unknown_categoricals=[],
            time_varying_unknown_reals=[
                "alb",
                "alp",
                "alt",
                "ast",
                "be",
                "bicar",
                "bili",
                "bili_dir",
                "bnd",
                "bun",
                "ca",
                "cai",
                "ck",
                "ckmb",
                "cl",
                "crea",
                "crp",
                "dbp",
                "fgn",
                "fio2",
                "glu",
                "hgb",
                "hr",
                "inr_pt",
                "k",
                "lact",
                "lymph",
                "map",
                "mch",
                "mchc",
                "mcv",
                "methb",
                "mg",
                "na",
                "neut",
                "o2sat",
                "pco2",
                "ph",
                "phos",
                "plt",
                "po2",
                "ptt",
                "resp",
                "sbp",
                "temp",
                "tnt",
                "urine",
                "wbc",
                "MissingIndicator_1",
                "MissingIndicator_2",
                "MissingIndicator_3",
                "MissingIndicator_4",
                "MissingIndicator_5",
                "MissingIndicator_6",
                "MissingIndicator_7",
                "MissingIndicator_8",
                "MissingIndicator_9",
                "MissingIndicator_10",
                "MissingIndicator_11",
                "MissingIndicator_12",
                "MissingIndicator_13",
                "MissingIndicator_14",
                "MissingIndicator_15",
                "MissingIndicator_16",
                "MissingIndicator_17",
                "MissingIndicator_18",
                "MissingIndicator_19",
                "MissingIndicator_20",
                "MissingIndicator_21",
                "MissingIndicator_22",
                "MissingIndicator_23",
                "MissingIndicator_24",
                "MissingIndicator_25",
                "MissingIndicator_26",
                "MissingIndicator_27",
                "MissingIndicator_28",
                "MissingIndicator_29",
                "MissingIndicator_30",
                "MissingIndicator_31",
                "MissingIndicator_32",
                "MissingIndicator_33",
                "MissingIndicator_34",
                "MissingIndicator_35",
                "MissingIndicator_36",
                "MissingIndicator_37",
                "MissingIndicator_38",
                "MissingIndicator_39",
                "MissingIndicator_40",
                "MissingIndicator_41",
                "MissingIndicator_42",
                "MissingIndicator_43",
                "MissingIndicator_44",
                "MissingIndicator_45",
                "MissingIndicator_46",
                "MissingIndicator_47",
                "MissingIndicator_48",
            ],
            add_relative_time_idx=True,
            add_target_scales=True,
            add_encoder_length=True,
        )

    def get_balance(self) -> list:
        """Return the weight balance for the split of interest.

        Returns:
            Weights for each label.
        """

        counts = self.data["target"][0].unique(return_counts=True)

        return list((1 / counts[1]) * counts[1].sum() / counts[0].shape[0])

    def get_feature_names(self):
        return self.column_names<|MERGE_RESOLUTION|>--- conflicted
+++ resolved
@@ -105,11 +105,15 @@
 
         # slice to make sure to always return a DF
         window = self.features_df.loc[stay_id:stay_id].to_numpy()
-        labels = self.outcome_df.loc[stay_id:stay_id][self.vars["LABEL"]].to_numpy(dtype=float)
+        labels = self.outcome_df.loc[stay_id:stay_id][self.vars["LABEL"]].to_numpy(
+            dtype=float
+        )
 
         if len(labels) == 1:
             # only one label per stay, align with window
-            labels = np.concatenate([np.empty(window.shape[0] - 1) * np.nan, labels], axis=0)
+            labels = np.concatenate(
+                [np.empty(window.shape[0] - 1) * np.nan, labels], axis=0
+            )
 
         length_diff = self.maxlen - window.shape[0]
         pad_mask = np.ones(window.shape[0])
@@ -117,7 +121,9 @@
         # Padding the array to fulfill size requirement
         if length_diff > 0:
             # window shorter than the longest window in dataset, pad to same length
-            window = np.concatenate([window, np.ones((length_diff, window.shape[1])) * pad_value], axis=0)
+            window = np.concatenate(
+                [window, np.ones((length_diff, window.shape[1])) * pad_value], axis=0
+            )
             labels = np.concatenate([labels, np.ones(length_diff) * pad_value], axis=0)
             pad_mask = np.concatenate([pad_mask, np.zeros(length_diff)], axis=0)
 
@@ -160,100 +166,10 @@
 
     def to_tensor(self):
         data, labels = self.get_data_and_labels()
-<<<<<<< HEAD
-        return from_numpy(data).to(float32), from_numpy(labels).to(float32)
-
-
-@gin.configurable("PredictionDatasetTFT")
-class PredictionDatasetTFT(PredictionDataset):
-    """Subclass of prediction dataset for TFT as we need to define if variables are cont,static,known or observed.
-    We also need to feed the model the variables in a specific order
-
-    Args:
-        ram_cache (bool, optional): Whether the complete dataset should be stored in ram. Defaults to True.
-    """
-
-    def __init__(self, *args, ram_cache: bool = True, **kwargs):
-        super().__init__(*args, ram_cache=True, **kwargs)
-
-    def __getitem__(self, idx: int) -> Tuple[Tensor, Tensor, Tensor]:
-        """Function to sample from the data split of choice. Used for TFT.
-        The data needs to be given to the model in the following order 
-        [static categorical,static contious,known catergorical,known continous, observed categorical, observed continous,target ,id]
-
-        Args:
-            idx: A specific row index to sample.
-
-        Returns:
-            A sample from the data, consisting of data, labels and padding mask.
-        """
-        if self._cached_dataset is not None:
-            return self._cached_dataset[idx]
-
-        pad_value = 0.0
-        stay_id = self.outcome_df.index.unique()[idx]
-
-        # We need to be sure that tensors are returned in the correct order to be processed correclty by tft
-        tensors = [[] for _ in range(8)]
-        for var in self.features_df.columns:
-            if var == "sex":
-                tensors[0].append(self.features_df.loc[stay_id:stay_id][var].to_numpy())
-            elif var == "age" or var == "height" or var == "weight":
-                tensors[1].append(self.features_df.loc[stay_id:stay_id][var].to_numpy())
-            elif "MissingIndicator" in var:
-                tensors[4].append(self.features_df.loc[stay_id:stay_id][var].to_numpy())
-            else:
-                tensors[5].append(self.features_df.loc[stay_id:stay_id][var].to_numpy())
-
-        tensors[6].extend(self.outcome_df.loc[stay_id:stay_id][self.vars["LABEL"]].to_numpy(dtype=float))
-        tensors[7].append(np.asarray([stay_id]))
-        window_shape0 = np.shape(tensors[0])[1]
-
-        if len(tensors[6]) == 1:
-            # only one label per stay, align with window
-            tensors[6] = np.concatenate([np.empty(window_shape0 - 1) * np.nan, tensors[6]], axis=0)
-
-        length_diff = self.maxlen - window_shape0
-        pad_mask = np.ones(window_shape0)
-        # Padding the array to fulfill size requirement
-
-        if length_diff > 0:
-            # window shorter than the longest window in dataset, pad to same length
-            tensors[0] = np.concatenate(
-                [tensors[0], np.ones((np.shape(tensors[0])[0], self.maxlen - np.shape(tensors[0])[1])) * pad_value], axis=1
-            )
-            tensors[1] = np.concatenate(
-                [tensors[1], np.ones((np.shape(tensors[1])[0], self.maxlen - np.shape(tensors[1])[1])) * pad_value], axis=1
-            )
-            tensors[4] = np.concatenate(
-                [tensors[4], np.ones((np.shape(tensors[4])[0], self.maxlen - np.shape(tensors[4])[1])) * pad_value], axis=1
-            )
-            tensors[5] = np.concatenate(
-                [tensors[5], np.ones((np.shape(tensors[5])[0], self.maxlen - np.shape(tensors[5])[1])) * pad_value], axis=1
-            )
-
-            tensors[6] = np.concatenate([tensors[6], np.ones(
-                self.maxlen - np.shape(tensors[6])[0]) * pad_value], axis=0)
-            pad_mask = np.concatenate([pad_mask, np.zeros(length_diff)], axis=0)
-        tensors[7] = np.concatenate(
-            [tensors[7], np.ones((np.shape(tensors[7])[0], self.maxlen - np.shape(tensors[7])[1])) * stay_id], axis=1
-        )  # should be done regardless of length_diff
-        not_labeled = np.argwhere(np.isnan(tensors[6]))
-        if len(not_labeled) > 0:
-            tensors[6][not_labeled] = -1
-            pad_mask[not_labeled] = 0
-        tensors[6] = [tensors[6]]
-        pad_mask = pad_mask.astype(bool)
-
-        tensors = (from_numpy(np.array(tensor)).to(float32) for tensor in tensors)
-        tensors = [stack((x,), dim=-1) if x.numel() > 0 else empty(0) for x in tensors]
-        return OrderedDict(zip(Features.FEAT_NAMES, tensors)), from_numpy(pad_mask)
-=======
         if self.mps:
             return from_numpy(data).to(float32), from_numpy(labels).to(float32)
         else:
             return from_numpy(data), from_numpy(labels)
->>>>>>> 274ad490
 
 
 @gin.configurable("ImputationDataset")
@@ -285,8 +201,12 @@
         self.amputated_values, self.amputation_mask = ampute_data(
             self.features_df, mask_method, mask_proportion, mask_observation_proportion
         )
-        self.amputation_mask = (self.amputation_mask + self.features_df.isna().values).bool()
-        self.amputation_mask = DataFrame(self.amputation_mask, columns=self.vars[Segment.dynamic])
+        self.amputation_mask = (
+            self.amputation_mask + self.features_df.isna().values
+        ).bool()
+        self.amputation_mask = DataFrame(
+            self.amputation_mask, columns=self.vars[Segment.dynamic]
+        )
         self.amputation_mask[self.vars["GROUP"]] = self.features_df.index
         self.amputation_mask.set_index(self.vars["GROUP"], inplace=True)
 
@@ -311,9 +231,15 @@
 
         # slice to make sure to always return a DF
         window = self.features_df.loc[stay_id:stay_id, self.vars[Segment.dynamic]]
-        window_missingness_mask = self.target_missingness_mask.loc[stay_id:stay_id, self.vars[Segment.dynamic]]
-        amputated_window = self.amputated_values.loc[stay_id:stay_id, self.vars[Segment.dynamic]]
-        amputation_mask = self.amputation_mask.loc[stay_id:stay_id, self.vars[Segment.dynamic]]
+        window_missingness_mask = self.target_missingness_mask.loc[
+            stay_id:stay_id, self.vars[Segment.dynamic]
+        ]
+        amputated_window = self.amputated_values.loc[
+            stay_id:stay_id, self.vars[Segment.dynamic]
+        ]
+        amputation_mask = self.amputation_mask.loc[
+            stay_id:stay_id, self.vars[Segment.dynamic]
+        ]
 
         return (
             from_numpy(amputated_window.values).to(float32),
@@ -409,15 +335,19 @@
         max_encoder_length: int,
         *args,
         ram_cache: bool = False,
-        **kwargs
+        **kwargs,
     ):
-        data[split]["FEATURES"]["time_idx"] = ((data[split]["FEATURES"]["time"] / pd.Timedelta(seconds=3600))).astype(
+        data[split]["FEATURES"]["time_idx"] = (
+            (data[split]["FEATURES"]["time"] / pd.Timedelta(seconds=3600))
+        ).astype(
             int
         )  # create an incremental column indicating the time step(required by constructor)
         data = data.get(split)  # get split
         labels = data["OUTCOME"]
         features = data["FEATURES"]
-        self.data = pd.merge(labels, features, on=["stay_id", "time"])  # combine labels and features
+        self.data = pd.merge(
+            labels, features, on=["stay_id", "time"]
+        )  # combine labels and features
         self.split = split
         self.args = args
         self.ram_cache = ram_cache
