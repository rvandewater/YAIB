--- conflicted
+++ resolved
@@ -195,18 +195,13 @@
         _transformers (dict): If the transformer is applied columnwise,
             this dict holds references to the separately fitted instances.
     """
-<<<<<<< HEAD
-
-    def __init__(self, sklearn_transformer: object, sel: Selector = all_predictors(), columnwise: bool = False,
-                 in_place: bool = True, role: str = 'predictor'):
-=======
+    
     def __init__(self,
                  sklearn_transformer: object,
                  sel: Selector = all_predictors(),
                  columnwise: bool = False,
                  in_place: bool = True,
                  role: str = 'predictor'):
->>>>>>> 5ec6327b
         super().__init__(sel)
         self.desc = f'Use sklearn transformer {sklearn_transformer.__class__.__name__}'
         self.sklearn_transformer = sklearn_transformer
@@ -230,14 +225,8 @@
                 self.sklearn_transformer.fit(data[self.columns])
             except ValueError as e:
                 if 'should be a 1d array' in str(e) or 'Multioutput target data is not supported' in str(e):
-<<<<<<< HEAD
-                    raise ValueError(
-                        'The sklearn transformer expects a 1d array as input. Try running the step with columnwise=True.')
-=======
                     raise ValueError('The sklearn transformer expects a 1d array as input. '
                                      'Try running the step with columnwise=True.')
->>>>>>> 5ec6327b
-                raise
 
     def transform(self, data: Ingredients) -> Ingredients:
         """
@@ -251,31 +240,14 @@
             for col in self.columns:
                 new_cols = self._transformers[col].transform(new_data[col])
                 if self.in_place and new_cols.ndim == 2 and new_cols.shape[1] > 1:
-<<<<<<< HEAD
-                    raise ValueError(
-                        'The sklearn transformer returned more than one column. Try running the step with in_place=False.')
-                col_names = col if self.in_place else [f'{self.sklearn_transformer.__class__.__name__}_{col}_{i + 1}'
-                                                       for i in range(new_cols.shape[1])]
-=======
                     raise ValueError('The sklearn transformer returned more than one column. '
                                      'Try running the step with in_place=False.')
                 col_names = col if self.in_place \
                     else [f'{self.sklearn_transformer.__class__.__name__}_{col}_{i+1}' for i in range(new_cols.shape[1])]
->>>>>>> 5ec6327b
                 new_data[col_names] = new_cols
         else:
             new_cols = self.sklearn_transformer.transform(new_data[self.columns])
             if isspmatrix(new_cols):
-<<<<<<< HEAD
-                raise TypeError(
-                    'The sklearn transformer returns a sparse matrix, but recipes expects a dense numpy representation. Try setting sparse=False or similar in the transformer initilisation.')
-
-            col_names = self.columns if self.in_place else [f'{self.sklearn_transformer.__class__.__name__}_{i + 1}' for
-                                                            i in range(new_cols.shape[1])]
-            if new_cols.shape[1] != len(col_names):
-                raise ValueError(
-                    'The sklearn transformer returned a different amount of columns. Try running the step with in_place=False.')
-=======
                 raise TypeError('The sklearn transformer returns a sparse matrix, '
                                 'but recipes expects a dense numpy representation. '
                                 'Try setting sparse=False or similar in the transformer initilisation.')
@@ -285,7 +257,6 @@
             if new_cols.shape[1] != len(col_names):
                 raise ValueError('The sklearn transformer returned a different amount of columns. '
                                  'Try running the step with in_place=False.')
->>>>>>> 5ec6327b
 
             new_data[col_names] = new_cols
 
