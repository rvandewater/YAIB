from abc import abstractmethod
from copy import deepcopy
from scipy.sparse import isspmatrix
import pandas as pd
from sklearn.preprocessing import StandardScaler
from icu_benchmarks.recipes.ingredients import Ingredients

from enum import Enum
from icu_benchmarks.recipes.selector import Selector, all_predictors, all_numeric_predictors
from icu_benchmarks.recipes.ingredients import Ingredients



class Step():
    """This class represents a step in a recipe.

    Steps are transformations to be executed on selected columns of a DataFrame.
    They fit a transformer to the selected columns and afterwards transform the data with the fitted transformer.

    Args:
        sel (Selector): Object that holds information about the selected columns.

    Attributes:
        columns (list): List with the names of the selected columns.
        _trained (bool): If the step was fitted already.
        _group (bool): If the step runs on grouped data.
    """
    def __init__(self, sel: Selector = all_predictors()):
        self.sel = sel
        self.columns = []
        self._trained = False
        self._group = True

    @property
    def trained(self) -> bool:
        return self._trained

    @property
    def group(self) -> bool:
        return self._group

    def fit(self, data: Ingredients):
        """This function fits the transformer to the data.

        Args:
            data (Ingredients): The DataFrame to fit to.
        """
        data = self._check_ingredients(data, remove_group=True)
        self.columns = self.sel(data)
        self.do_fit(data)
        self._trained = True

    @abstractmethod
    def do_fit(self, data: Ingredients):
        pass

    def _check_ingredients(self, data, remove_group=False):
        if isinstance(data, pd.core.groupby.DataFrameGroupBy):
            if not self._group:
                raise ValueError(f'Step does not accept grouped data.')
            if remove_group:
                data = data.obj
        if not isinstance(data, Ingredients):
            raise ValueError(f'Expected Ingredients object, got {data.__class__}')
        return data

    def transform(self, data: Ingredients) -> Ingredients:
        """This function transforms the data with the fitted transformer.

        Args:
            data (Ingredients): The DataFrame to transform.

        Returns:
            The transformed DataFrame.
        """
        pass

    def fit_transform(self, data: Ingredients) -> Ingredients:
        self.fit(data)
        return self.transform(data)

    def __repr__(self) -> str:
        repr = self.desc + ' for '

        if not self.trained:
            repr += str(self.sel)
        else:
            repr += str(self.columns) if len(self.columns) < 3 else str(
                self.columns[:2] + ['...'])  # FIXME: remove brackets
            repr += ' [trained]'

        return repr


class StepImputeFill(Step):
    def __init__(self, sel=all_predictors(), value=None, method=None, limit=None):
        super().__init__(sel)
        self.desc = f'Impute with {method if method else value}'
        self.value = value
        self.method = method
        self.limit = limit

    def transform(self, data):
<<<<<<< HEAD
        new_data = self._check_ingredients(data, remove_group=True)
=======
        new_data = data.obj  # FIXME: also deal with ungrouped DataFrames
>>>>>>> a7bf7b5f
        new_data[self.columns] = \
            data[self.columns].fillna(self.value, method=self.method, axis=0, limit=self.limit)
        return new_data


class StepScale(Step):
    def __init__(self, sel=all_numeric_predictors(), with_mean=True, with_std=True):
        super().__init__(sel)
        self.desc = f'Scale with mean ({with_mean}) and std ({with_std})'
        self.with_mean = with_mean
        self.with_std = with_std
        self._group = False

    def do_fit(self, data):
        self.scalers = {
            c: StandardScaler(copy=True, with_mean=self.with_mean, with_std=self.with_std).fit(data[c].values[:, None])
            for c in self.columns
        }

    def transform(self, data):
        new_data = self._check_ingredients(data)
        for c, sclr in self.scalers.items():
            new_data[c] = sclr.transform(data[c].values[:, None])
        return new_data


class Accumulator(Enum):
    MAX = "max"
    MIN = "min"
    MEAN = "mean"
    MEDIAN = "median"
    COUNT = "count"
    VAR = "var"


class StepHistorical(Step):
    def __init__(self, sel=all_numeric_predictors(), fun='max', suffix=None, role='predictor'):
        super().__init__(sel)

        self.desc = f'Create historical {fun}'
        self.fun = fun
        if suffix is None:
            try:
                suffix = fun.value
            except:
                raise TypeError(f'Expected Accumulator enum for function, got {self.fun.__class__}')
        self.suffix = suffix
        self.role = role

    def transform(self, data):
<<<<<<< HEAD
        new_data = self._check_ingredients(data, remove_group=True)
=======
        new_data = data.obj  # FIXME: also deal with ungrouped DataFrames
>>>>>>> a7bf7b5f
        new_columns = [c + '_' + self.suffix for c in self.columns]

        if self.fun == Accumulator.MAX:
            res = data[self.columns].cummax(skipna=True)
        elif self.fun == Accumulator.MIN:
            res = data[self.columns].cummin(skipna=True)
        elif self.fun == Accumulator.MEAN:
            # Reset index, as we get back a multi-index, and we want a simple rolling index
            res = data[self.columns].expanding().mean().reset_index(drop=True)
        elif self.fun == Accumulator.MEDIAN:
            res = data[self.columns].expanding().median().reset_index(drop=True)
        elif self.fun == Accumulator.COUNT:
            res = data[self.columns].expanding().count().reset_index(drop=True)
        elif self.fun == Accumulator.VAR:
            res = data[self.columns].expanding().var().reset_index(drop=True)
        else:
            raise TypeError(f'Expected Accumulator enum for function, got {self.fun.__class__}')

        new_data[new_columns] = res

        # Update roles for the newly generated columns
        for nc in new_columns:
            new_data.update_role(nc, self.role)

        return new_data


class StepSklearn(Step):
    """This step takes a transformer from scikit-learn and makes it usable as a step in a recipe.

    Args:
        sklearn_transformer (object): Instance of scikit-learn transformer that implements fit() and transform().
        columnwise (bool, optional): Defaults to False. Set to True to fit and transform the DF column by column.
        in_place (bool, optional): Defaults to True. Set to False to have the step generate new columns instead of overwriting the existing ones.
        role (str, optional): Defaults to 'predictor'. Incase new columns are added, set their role to role.

    Attributes:
        _transformers (dict): If the transformer is applied columnwise, this dict holds references to the separately fitted instances.
    """
    def __init__(self, sklearn_transformer: object, sel: Selector=all_predictors(), columnwise: bool=False, in_place: bool=True, role: str='predictor'):
        super().__init__(sel)
        self.desc = f'Use sklearn transformer {sklearn_transformer.__class__.__name__}'
        self.sklearn_transformer = sklearn_transformer
        self.columnwise = columnwise
        self.in_place = in_place
        self.role = role
        self._group = False

    def do_fit(self, data: Ingredients) -> Ingredients:
        """
        Raises:
            ValueError: If the transformer expects a single column but gets multiple.
        """
        if self.columnwise:
            self._transformers = {}
            for col in self.columns:
                # copy the transformer so we keep the distinct fit for each column and don't just refit
                self._transformers[col] = deepcopy(self.sklearn_transformer.fit(data[col]))
        else:
            try:
                self.sklearn_transformer.fit(data[self.columns])
            except ValueError as e:
                if 'should be a 1d array' in str(e) or 'Multioutput target data is not supported' in str(e):
                    raise ValueError('The sklearn transformer expects a 1d array as input. Try running the step with columnwise=True.')
                raise

    def transform(self, data: Ingredients) -> Ingredients:
        """
        Raises:
            TypeError: If the transformer returns a sparse matrix.
            ValueError: If the transformer returns an unexpected amount of columns.
        """
        new_data = self._check_ingredients(data)

        if self.columnwise:
            for col in self.columns:
                new_cols = self._transformers[col].transform(new_data[col])
                if self.in_place and new_cols.ndim == 2 and new_cols.shape[1] > 1:
                    raise ValueError('The sklearn transformer returned more than one column. Try running the step with in_place=False.')
                col_names = col if self.in_place else [f'{self.sklearn_transformer.__class__.__name__}_{col}_{i+1}' for i in range(new_cols.shape[1])]
                new_data[col_names] = new_cols
        else:
            new_cols = self.sklearn_transformer.transform(new_data[self.columns])
            if isspmatrix(new_cols):
                raise TypeError('The sklearn transformer returns a sparse matrix, but recipes expects a dense numpy representation. Try setting sparse=False or similar in the transformer initilisation.')

            col_names = self.columns if self.in_place else [f'{self.sklearn_transformer.__class__.__name__}_{i+1}' for i in range(new_cols.shape[1])]
            if new_cols.shape[1] != len(col_names):
                raise ValueError('The sklearn transformer returned a different amount of columns. Try running the step with in_place=False.')

            new_data[col_names] = new_cols

        # set role of new columns
        if not self.in_place:
            for col in col_names:
                new_data.update_role(col, self.role)
        
        return new_data<|MERGE_RESOLUTION|>--- conflicted
+++ resolved
@@ -101,11 +101,7 @@
         self.limit = limit
 
     def transform(self, data):
-<<<<<<< HEAD
         new_data = self._check_ingredients(data, remove_group=True)
-=======
-        new_data = data.obj  # FIXME: also deal with ungrouped DataFrames
->>>>>>> a7bf7b5f
         new_data[self.columns] = \
             data[self.columns].fillna(self.value, method=self.method, axis=0, limit=self.limit)
         return new_data
@@ -156,11 +152,7 @@
         self.role = role
 
     def transform(self, data):
-<<<<<<< HEAD
         new_data = self._check_ingredients(data, remove_group=True)
-=======
-        new_data = data.obj  # FIXME: also deal with ungrouped DataFrames
->>>>>>> a7bf7b5f
         new_columns = [c + '_' + self.suffix for c in self.columns]
 
         if self.fun == Accumulator.MAX:
