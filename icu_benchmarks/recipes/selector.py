--- conflicted
+++ resolved
@@ -267,17 +267,6 @@
     return sel
 
 
-<<<<<<< HEAD
-def sequence() -> Selector:
-    """Select sequence column
-
-    Returns:
-        Selector: object representing the sequence role
-    """
-    sel = has_role(["sequence"])
-    sel.description = "sequence"
-    return sel
-=======
 def all_groups() -> Selector:
     """Define selector for all grouping variables
 
@@ -315,5 +304,4 @@
     Returns:
         list[str]: grouping columns
     """
-    return all_sequences()(ingr)
->>>>>>> d29be37e
+    return all_sequences()(ingr)