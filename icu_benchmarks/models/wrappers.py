--- conflicted
+++ resolved
@@ -399,48 +399,9 @@
         amputated, amputation_mask, target = batch
         imputated = self(amputated, amputation_mask)
 
-<<<<<<< HEAD
-        for metric in self.metrics.values():
-            metric.update((imputated, target))
-
-    def on_validation_epoch_end(self) -> None:
-        self.log_dict({f"val/{metric_name}": metric.compute() for metric_name, metric in self.metrics.items()})
-        for metric in self.metrics.values():
-            metric.reset()
-    
-    def on_test_epoch_start(self) -> None:
-        self.metrics = {metric_name: metric.to(self.device) for metric_name, metric in self.metrics.items()}
-        return super().on_test_epoch_start()
-    
-    def test_step(self, batch, batch_idx):
-        
-        amputated, amputation_mask, target = batch
-        imputated = self(amputated, amputation_mask)
-        
-        loss = self.loss(imputated, target)
-        self.log("test/loss", loss.item())
-    
-        for metric in self.metrics.values():
-            metric.update((imputated, target))
-    
-    
-    def on_test_epoch_end(self) -> None:
-        self.log_dict({f"test/{metric_name}": metric.compute() for metric_name, metric in self.metrics.items()})
-        for metric in self.metrics.values():
-            metric.reset()
-
-    def configure_optimizers(self):
-        if isinstance(self.optimizer, str):
-            optimizer = create_optimizer(self.optimizer, self, self.hparams.lr, self.hparams.momentum)
-        else:
-            optimizer = self.optimizer(self.parameters())
-        scheduler = create_scheduler(self.hparams.lr_scheduler, optimizer, self.hparams.lr_factor, self.hparams.lr_steps, self.hparams.epochs)
-        return {"optimizer": optimizer, "lr_scheduler": scheduler}
-=======
         loss = self.loss(imputated, target)
         self.log(f"{step_prefix}/loss", loss.item(), prog_bar=True)
         
         for metric in self.metrics[step_prefix].values():
             metric.update((torch.flatten(imputated, start_dim=1), torch.flatten(target, start_dim=1)))
-        return loss
->>>>>>> bb2e68cc
+        return loss