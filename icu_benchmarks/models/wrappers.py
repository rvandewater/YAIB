from typing import Dict, Any
from typing import List, Optional, Union
from torch.nn import Module, MSELoss, CrossEntropyLoss
from torch.nn.modules.loss import _Loss
from torch.optim import Optimizer
import inspect

import gin
import lightgbm
import numpy as np

from sklearn.metrics import (
    average_precision_score,
    roc_auc_score,
    accuracy_score,
    balanced_accuracy_score,
    mean_absolute_error,
)

import torch
from ignite.contrib.metrics import AveragePrecision, ROC_AUC, PrecisionRecallCurve, RocCurve
from ignite.metrics import MeanAbsoluteError, Accuracy, RootMeanSquaredError

<<<<<<< HEAD
from icu_benchmarks.models.utils import save_model, load_model_state, create_optimizer, create_scheduler
from icu_benchmarks.models.metrics import BalancedAccuracy, MAE, CalibrationCurve, JSD
from icu_benchmarks.models.encoders import LSTMNet
=======
from icu_benchmarks.models.utils import create_optimizer, create_scheduler
from icu_benchmarks.models.metrics import BalancedAccuracy, MAE, CalibrationCurve
>>>>>>> b42b9692

from pytorch_lightning import LightningModule

gin.config.external_configurable(torch.nn.functional.nll_loss, module="torch.nn.functional")
gin.config.external_configurable(torch.nn.functional.cross_entropy, module="torch.nn.functional")
gin.config.external_configurable(torch.nn.functional.mse_loss, module="torch.nn.functional")

@gin.configurable("BaseModule")
class BaseModule(LightningModule):
    
    needs_training = False
    needs_fit = False
    
    weight = None
    logdir = None
    metrics = {}
    scaler = None

    def get_seed(self):
        return np.random.get_state()[1][0]
    
    def set_logdir(self, logdir):
        self.logdir = logdir

    def set_scaler(self, scaler):
        self.scaler = scaler
    
    def forward(self, *args, **kwargs):
        raise NotImplementedError()

    def step_fn(self, batch, step_prefix=""):
        raise NotImplementedError()

    def finalize_step(self, step_prefix=""):
        pass
    
    def set_metrics(self, *args, **kwargs):
        self.metrics = {}
    
    def set_weight(self, weight, *args, **kwargs):
        pass
    
    def training_step(self, batch, batch_idx):
        return self.step_fn(batch, "train")

    def validation_step(self, batch, batch_idx):
        return self.step_fn(batch, "val")

    def test_step(self, batch, batch_idx):
        return self.step_fn(batch, "test")

    def on_train_epoch_end(self) -> None:
        self.finalize_step("train")

    def on_validation_epoch_end(self) -> None:
        self.finalize_step("val")

    def on_test_epoch_end(self) -> None:
        self.finalize_step("test")


@gin.configurable("DLWrapper")
class DLWrapper(BaseModule):
    
    needs_training = True
    needs_fit = False

    def __init__(
        self,
        loss=CrossEntropyLoss(),
        optimizer=torch.optim.Adam,
        input_shape=None,
        lr: float = 0.002,
        momentum: float = 0.9,
        lr_scheduler: Optional[str] = None,
        lr_factor: float = 0.99,
        lr_steps: Optional[List[int]] = None,
        epochs: int = 100,
        input_size: torch.Tensor = None,
        initialization_method: str = "normal",
        **kwargs,
    ):
        super().__init__()
        self.save_hyperparameters(ignore=["loss", "optimizer"])
        self.loss = loss
        self.optimizer = optimizer
        self.scaler = None

    def on_fit_start(self):
        self.metrics = {step_name: self.set_metrics() for step_name in ["train", "val", "test"]}
        return super().on_fit_start()

    def finalize_step(self, step_prefix = ""):
        self.log_dict({f"{step_prefix}/{name}": metric.compute() for name, metric in self.metrics[step_prefix].items() if "_Curve" not in name})
        for metric in self.metrics[step_prefix].values():
            metric.reset()

    def configure_optimizers(self):
        if isinstance(self.optimizer, str):
            optimizer = create_optimizer(self.optimizer, self, self.hparams.lr, self.hparams.momentum)
        else:
            optimizer = self.optimizer(self.parameters())
        
        if self.hparams.lr_scheduler is None:
            return optimizer
        scheduler = create_scheduler(
            self.hparams.lr_scheduler, optimizer, self.hparams.lr_factor, self.hparams.lr_steps, self.hparams.epochs
        )
        return {"optimizer": optimizer, "lr_scheduler": scheduler}

    def on_test_epoch_start(self) -> None:
        self.metrics = {step_name: self.set_metrics() for step_name in ["train", "val", "test"]}
        return super().on_test_epoch_start()


@gin.configurable("DLClassificationWrapper")
class DLClassificationWrapper(DLWrapper):
    
    def set_weight(self, weight, dataset):
        if isinstance(weight, list):
            weight = torch.FloatTensor(weight).to(self.device)
        elif weight == "balanced":
            weight = torch.FloatTensor(dataset.get_balance()).to(self.device)
        self.loss_weights = weight

    def set_metrics(self, *args):
        def softmax_binary_output_transform(output):
            with torch.no_grad():
                y_pred, y = output
                y_pred = torch.softmax(y_pred, dim=1)
                return y_pred[:, -1], y

        def softmax_multi_output_transform(output):
            with torch.no_grad():
                y_pred, y = output
                y_pred = torch.softmax(y_pred, dim=1)
                return y_pred, y

        metrics = {}
        # output transform is not applied for contrib metrics so we do our own.
        if self.logit.out_features == 2:
            self.output_transform = softmax_binary_output_transform
            metrics = {
                "PR": AveragePrecision(),
                "AUC": ROC_AUC(),
                "PR_Curve": PrecisionRecallCurve(),
                "ROC_Curve": RocCurve(),
                "Calibration_Curve": CalibrationCurve(),
            }

        elif self.logit.out_features == 1:
            self.output_transform = lambda x: x
            if self.scaler is not None:
                metrics = {"MAE": MAE(invert_transform=self.scaler.inverse_transform)}
            else:
                metrics = {"MAE": MeanAbsoluteError()}

        else:
            self.output_transform = softmax_multi_output_transform
            metrics = {"Accuracy": Accuracy(), "BalancedAccuracy": BalancedAccuracy()}
        return metrics


    def step_fn(self, element, step_prefix = ""):
        if len(element) == 2:
            data, labels = element[0], element[1].to(self.device)
            if isinstance(data, list):
                for i in range(len(data)):
                    data[i] = data[i].float().to(self.device)
            else:
                data = data.float().to(self.device)
            mask = torch.ones_like(labels).bool()

        elif len(element) == 3:
            data, labels, mask = element[0], element[1].to(self.device), element[2].to(self.device)
            if isinstance(data, list):
                for i in range(len(data)):
                    data[i] = data[i].float().to(self.device)
            else:
                data = data.float().to(self.device)
        else:
            raise Exception("Loader should return either (data, label) or (data, label, mask)")
        out = self(data)
        if len(out) == 2 and isinstance(out, tuple):
            out, aux_loss = out
        else:
            aux_loss = 0
        prediction = torch.masked_select(out, mask.unsqueeze(-1)).reshape(-1, out.shape[-1])
        target = torch.masked_select(labels, mask)
        if prediction.shape[-1] > 1:
            loss = self.loss(prediction, target.long(), weight=self.loss_weights) + aux_loss  # torch.long because NLL
        else:
            loss = self.loss(prediction[:, 0], target.float()) + aux_loss  # Regression task
        
        transformed_output = self.output_transform((prediction, target))
        for metric in self.metrics[step_prefix].values():
            metric.update(transformed_output)
        self.log(f"{step_prefix}/loss/{self.get_seed()}", loss, on_step=False, on_epoch=True)
        return loss

@gin.configurable("MLClassificationWrapper")
class MLClassificationWrapper(BaseModule):
    
    needs_training = False
    needs_fit = True
    
    def __init__(self, *args, model=None, patience=10, **kwargs):
        super().__init__()
        self.save_hyperparameters()
        self.model = model
        self.scaler = None

    def set_metrics(self, labels):
        if len(np.unique(labels)) == 2:
            if isinstance(self.model, lightgbm.basic.Booster):
                self.output_transform = lambda x: x
            else:
                self.output_transform = lambda x: x[:, 1]
            self.label_transform = lambda x: x

            self.metrics = {"PR": average_precision_score, "AUC": roc_auc_score}

        elif np.all(labels[:10].astype(int) == labels[:10]):
            self.output_transform = lambda x: np.argmax(x, axis=-1)
            self.label_transform = lambda x: x
            self.metrics = {"Accuracy": accuracy_score, "BalancedAccuracy": balanced_accuracy_score}

        else:
            if self.scaler is not None:  # We invert transform the labels and predictions if they were scaled.
                self.output_transform = lambda x: self.scaler.inverse_transform(x.reshape(-1, 1))
                self.label_transform = lambda x: self.scaler.inverse_transform(x.reshape(-1, 1))
            else:
                self.output_transform = lambda x: x
                self.label_transform = lambda x: x
            self.metrics = {"MAE": mean_absolute_error}
    
    def training_step(self, dataset):
        train_rep, train_label, val_rep, val_label = dataset
        train_rep, train_label = train_rep.squeeze().cpu().numpy(), train_label.squeeze().cpu().numpy()
        val_rep, val_label = val_rep.squeeze().cpu().numpy(), val_label.squeeze().cpu().numpy()
        self.set_metrics(train_label)
        
        if "class_weight" in self.model.get_params().keys():  # Set class weights
            self.model.set_params(class_weight=self.weight)

        if "eval_set" in inspect.getfullargspec(self.model.fit).args:  # This is lightgbm
            self.model.set_params(random_state=np.random.get_state()[1][0])
            print("SHAPES")
            print(train_label.shape, val_label.shape)
            
            self.model.fit(
                train_rep,
                train_label,
                eval_set=(val_rep, val_label),
                callbacks=[
                    lightgbm.early_stopping(self.hparams.patience, verbose=False),
                    lightgbm.log_evaluation(period=-1, show_stdv=False),
                ],
            )
            val_loss = list(self.model.best_score_["valid_0"].values())[0]
        else:
            val_loss = 0.0
            self.model.fit(train_rep, train_label)
        
        if "MAE" in self.metrics.keys():
            train_pred = self.model.predict(train_rep)
        else:
            train_pred = self.model.predict_proba(train_rep)
        
        self.log(f"train/loss/{self.get_seed()}", 0.0)
        self.log(f"val/loss/{self.get_seed()}", val_loss)
        self.log_dict({
            f"train/{name}/{self.get_seed()}": metric(self.label_transform(train_label), self.output_transform(train_pred))
            for name, metric in self.metrics.items()
        })

    def validation_step(self, val_dataset, _):
        val_rep, val_label = val_dataset
        val_rep, val_label = val_rep.squeeze().cpu(), val_label.squeeze().cpu()
        self.set_metrics(val_label)

        if "MAE" in self.metrics.keys():
            val_pred = self.model.predict(val_rep)
        else:
            val_pred = self.model.predict_proba(val_rep)

        self.log_dict({
            f"val/{name}/{self.get_seed()}": metric(self.label_transform(val_label), self.output_transform(val_pred))
            for name, metric in self.metrics.items()
        })

    def test_step(self, dataset, _):
        test_rep, test_label = dataset
        test_rep, test_label = test_rep.squeeze().cpu(), test_label.squeeze().cpu()
        self.set_metrics(test_label)
        if "MAE" in self.metrics.keys() or isinstance(self.model, lightgbm.basic.Booster):  # If we reload a LGBM classifier
            test_pred = self.model.predict(test_rep)
        else:
            test_pred = self.model.predict_proba(test_rep)

        self.log(f"test/loss/{self.get_seed()}", 0.0)
        self.log_dict({
            f"test/{name}/{self.get_seed()}": metric(self.label_transform(test_label), self.output_transform(test_pred))
            for name, metric in self.metrics.items()
        })
    
    def configure_optimizers(self):
        return None

    def __getstate__(self) -> Dict[str, Any]:
        state = self.__dict__.copy()
        del state["label_transform"]
        del state["output_transform"]
        return state

@gin.configurable("ImputationWrapper")
class ImputationWrapper(DLWrapper):

    needs_training = True
    needs_fit = False

    def __init__(
        self,
        loss: _Loss = MSELoss(),
        optimizer: Union[str, Optimizer] = "adam",
        lr: float = 0.002,
        momentum: float = 0.9,
        lr_scheduler: Optional[str] = None,
        lr_factor: float = 0.99,
        lr_steps: Optional[List[int]] = None,
        input_size: torch.Tensor = None,
        initialization_method: str = "normal",
        **kwargs: str,
    ) -> None:
        super().__init__()
        self.save_hyperparameters(ignore=["loss", "optimizer"])
        self.loss = loss
        self.optimizer = optimizer
<<<<<<< HEAD
        
        self.metrics = {
            #"rmse": MeanSquaredError(squared=True),
            #"mae": MeanAbsoluteError(),
            "jsd": JSD()
=======

    def set_metrics(self):
        return {
            "rmse": RootMeanSquaredError(),
            "mae": MAE(),
>>>>>>> b42b9692
        }

    def init_weights(self, init_type="normal", gain=0.02):
        def init_func(m):
            classname = m.__class__.__name__
            if hasattr(m, "weight") and (classname.find("Conv") != -1 or classname.find("Linear") != -1):
                if init_type == "normal":
                    torch.nn.init.normal_(m.weight.data, 0.0, gain)
                elif init_type == "xavier":
                    torch.nn.init.xavier_normal_(m.weight.data, gain=gain)
                elif init_type == "kaiming":
                    torch.nn.init.kaiming_normal_(m.weight.data, a=0, mode="fan_out")
                elif init_type == "orthogonal":
                    torch.nn.init.orthogonal_(m.weight.data, gain=gain)
                else:
                    raise NotImplementedError("initialization method [%s] is not implemented" % init_type)
                if hasattr(m, "bias") and m.bias is not None:
                    torch.nn.init.constant_(m.bias.data, 0.0)
            elif classname.find("BatchNorm2d") != -1:
                torch.nn.init.normal_(m.weight.data, 1.0, gain)
                torch.nn.init.constant_(m.bias.data, 0.0)

        self.apply(init_func)

    def on_fit_start(self) -> None:
        self.init_weights(self.hparams.initialization_method)
        return super().on_fit_start()
    
    def step_fn(self, batch, step_prefix=""):
        amputated, amputation_mask, target = batch
        imputated = self(amputated, amputation_mask)

        loss = self.loss(imputated, target)
<<<<<<< HEAD
        self.log("val/loss", loss.item(), prog_bar=True)

        #print(imputated.ndimension())
        print(imputated)

        for metric in self.metrics.values():
            metric.update((imputated[0], target))
    
    def on_validation_epoch_end(self) -> None:
        self.log_dict({f"val/{metric_name}": metric.compute() for metric_name, metric in self.metrics.items()})
        for metric in self.metrics.values():
            metric.reset()
    
    def on_test_epoch_start(self) -> None:
        self.metrics = {metric_name: metric.to(self.device) for metric_name, metric in self.metrics.items()}
        return super().on_test_epoch_start()
    
    def test_step(self, batch, batch_idx):
        
        amputated, amputation_mask, target = batch
        imputated = self(amputated, amputation_mask)
        
        loss = self.loss(imputated, target)
        self.log("test/loss", loss.item())
    
        for metric in self.metrics.values():
            metric.update((imputated[0], target))
    
    
    def on_test_epoch_end(self) -> None:
        self.log_dict({f"test/{metric_name}": metric.compute() for metric_name, metric in self.metrics.items()})
        for metric in self.metrics.values():
            metric.reset()

    def configure_optimizers(self):
        if isinstance(self.optimizer, str):
            optimizer = create_optimizer(self.optimizer, self, self.hparams.lr, self.hparams.momentum)
        else:
            optimizer = self.optimizer(self.parameters())
        scheduler = create_scheduler(self.hparams.lr_scheduler, optimizer, self.hparams.lr_factor, self.hparams.lr_steps, self.hparams.epochs)
        return {"optimizer": optimizer, "lr_scheduler": scheduler}
=======
        self.log(f"{step_prefix}/loss", loss.item(), prog_bar=True)
        
        for metric in self.metrics[step_prefix].values():
            metric.update((torch.flatten(imputated, start_dim=1), torch.flatten(target, start_dim=1)))
        return loss
>>>>>>> b42b9692
<|MERGE_RESOLUTION|>--- conflicted
+++ resolved
@@ -21,14 +21,8 @@
 from ignite.contrib.metrics import AveragePrecision, ROC_AUC, PrecisionRecallCurve, RocCurve
 from ignite.metrics import MeanAbsoluteError, Accuracy, RootMeanSquaredError
 
-<<<<<<< HEAD
-from icu_benchmarks.models.utils import save_model, load_model_state, create_optimizer, create_scheduler
+from icu_benchmarks.models.utils import create_optimizer, create_scheduler
 from icu_benchmarks.models.metrics import BalancedAccuracy, MAE, CalibrationCurve, JSD
-from icu_benchmarks.models.encoders import LSTMNet
-=======
-from icu_benchmarks.models.utils import create_optimizer, create_scheduler
-from icu_benchmarks.models.metrics import BalancedAccuracy, MAE, CalibrationCurve
->>>>>>> b42b9692
 
 from pytorch_lightning import LightningModule
 
@@ -367,19 +361,12 @@
         self.save_hyperparameters(ignore=["loss", "optimizer"])
         self.loss = loss
         self.optimizer = optimizer
-<<<<<<< HEAD
-        
-        self.metrics = {
-            #"rmse": MeanSquaredError(squared=True),
-            #"mae": MeanAbsoluteError(),
-            "jsd": JSD()
-=======
 
     def set_metrics(self):
         return {
             "rmse": RootMeanSquaredError(),
             "mae": MAE(),
->>>>>>> b42b9692
+            "jsd": JSD(),
         }
 
     def init_weights(self, init_type="normal", gain=0.02):
@@ -413,52 +400,8 @@
         imputated = self(amputated, amputation_mask)
 
         loss = self.loss(imputated, target)
-<<<<<<< HEAD
-        self.log("val/loss", loss.item(), prog_bar=True)
-
-        #print(imputated.ndimension())
-        print(imputated)
-
-        for metric in self.metrics.values():
-            metric.update((imputated[0], target))
-    
-    def on_validation_epoch_end(self) -> None:
-        self.log_dict({f"val/{metric_name}": metric.compute() for metric_name, metric in self.metrics.items()})
-        for metric in self.metrics.values():
-            metric.reset()
-    
-    def on_test_epoch_start(self) -> None:
-        self.metrics = {metric_name: metric.to(self.device) for metric_name, metric in self.metrics.items()}
-        return super().on_test_epoch_start()
-    
-    def test_step(self, batch, batch_idx):
-        
-        amputated, amputation_mask, target = batch
-        imputated = self(amputated, amputation_mask)
-        
-        loss = self.loss(imputated, target)
-        self.log("test/loss", loss.item())
-    
-        for metric in self.metrics.values():
-            metric.update((imputated[0], target))
-    
-    
-    def on_test_epoch_end(self) -> None:
-        self.log_dict({f"test/{metric_name}": metric.compute() for metric_name, metric in self.metrics.items()})
-        for metric in self.metrics.values():
-            metric.reset()
-
-    def configure_optimizers(self):
-        if isinstance(self.optimizer, str):
-            optimizer = create_optimizer(self.optimizer, self, self.hparams.lr, self.hparams.momentum)
-        else:
-            optimizer = self.optimizer(self.parameters())
-        scheduler = create_scheduler(self.hparams.lr_scheduler, optimizer, self.hparams.lr_factor, self.hparams.lr_steps, self.hparams.epochs)
-        return {"optimizer": optimizer, "lr_scheduler": scheduler}
-=======
         self.log(f"{step_prefix}/loss", loss.item(), prog_bar=True)
         
         for metric in self.metrics[step_prefix].values():
             metric.update((torch.flatten(imputated, start_dim=1), torch.flatten(target, start_dim=1)))
-        return loss
->>>>>>> b42b9692
+        return loss